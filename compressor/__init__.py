--- conflicted
+++ resolved
@@ -117,12 +117,7 @@
     @property
     def new_filepath(self):
         filename = "".join([self.hash, self.extension])
-<<<<<<< HEAD
-        return "/".join((settings.OUTPUT_DIR.strip('/'), self.ouput_prefix, filename))
-=======
-        filepath = "%s/%s/%s" % (settings.OUTPUT_DIR.strip('/'), self.output_prefix, filename)
-        return filepath
->>>>>>> ca59b26e
+        return "/".join((settings.OUTPUT_DIR.strip('/'), self.output_prefix, filename))
 
     def save_file(self):
         if self.storage.exists(self.new_filepath):
