import os
import sys
from fnmatch import fnmatchcase
from distutils.util import convert_path
from setuptools import setup, find_packages

def read(fname):
    return open(os.path.join(os.path.dirname(__file__), fname)).read()

# Provided as an attribute, so you can append to these instead
# of replicating them:
standard_exclude = ('*.py', '*.pyc', '*$py.class', '*~', '.*', '*.bak')
standard_exclude_directories = ('.*', 'CVS', '_darcs', './build',
                                './dist', 'EGG-INFO', '*.egg-info')

# (c) 2005 Ian Bicking and contributors; written for Paste (http://pythonpaste.org)
# Licensed under the MIT license: http://www.opensource.org/licenses/mit-license.php
# Note: you may want to copy this into your setup.py file verbatim, as
# you can't import this from another package, when you don't know if
# that package is installed yet.
def find_package_data(
    where='.', package='',
    exclude=standard_exclude,
    exclude_directories=standard_exclude_directories,
    only_in_packages=True,
    show_ignored=False):
    """
    Return a dictionary suitable for use in ``package_data``
    in a distutils ``setup.py`` file.

    The dictionary looks like::

        {'package': [files]}

    Where ``files`` is a list of all the files in that package that
    don't match anything in ``exclude``.

    If ``only_in_packages`` is true, then top-level directories that
    are not packages won't be included (but directories under packages
    will).

    Directories matching any pattern in ``exclude_directories`` will
    be ignored; by default directories with leading ``.``, ``CVS``,
    and ``_darcs`` will be ignored.

    If ``show_ignored`` is true, then all the files that aren't
    included in package data are shown on stderr (for debugging
    purposes).

    Note patterns use wildcards, or can be exact paths (including
    leading ``./``), and all searching is case-insensitive.
    """

    out = {}
    stack = [(convert_path(where), '', package, only_in_packages)]
    while stack:
        where, prefix, package, only_in_packages = stack.pop(0)
        for name in os.listdir(where):
            fn = os.path.join(where, name)
            if os.path.isdir(fn):
                bad_name = False
                for pattern in exclude_directories:
                    if (fnmatchcase(name, pattern)
                        or fn.lower() == pattern.lower()):
                        bad_name = True
                        if show_ignored:
                            print >> sys.stderr, (
                                "Directory %s ignored by pattern %s"
                                % (fn, pattern))
                        break
                if bad_name:
                    continue
                if (os.path.isfile(os.path.join(fn, '__init__.py'))
                    and not prefix):
                    if not package:
                        new_package = name
                    else:
                        new_package = package + '.' + name
                    stack.append((fn, '', new_package, False))
                else:
                    stack.append((fn, prefix + name + '/', package, only_in_packages))
            elif package or not only_in_packages:
                # is a file
                bad_name = False
                for pattern in exclude:
                    if (fnmatchcase(name, pattern)
                        or fn.lower() == pattern.lower()):
                        bad_name = True
                        if show_ignored:
                            print >> sys.stderr, (
                                "File %s ignored by pattern %s"
                                % (fn, pattern))
                        break
                if bad_name:
                    continue
                out.setdefault(package, []).append(prefix+name)
    return out


README = read('README.rst')
VERSION = __import__("compressor").__version__

setup(
    name = "django_compressor",
    version = VERSION,
    url = 'http://django_compressor.readthedocs.org/',
    license = 'BSD',
    description = "Compresses linked and inline javascript or CSS into a single cached file.",
    long_description = README,
    author = 'Jannis Leidel',
    author_email = 'jannis@leidel.info',
    packages = find_packages(),
<<<<<<< HEAD
    package_data = find_package_data('compressor'),
=======
    package_data = find_package_data('compressor',only_in_packages=False),
>>>>>>> 4beb7233
    install_requires = [
        'BeautifulSoup',
    ],
    tests_require = [
<<<<<<< HEAD
        'Django', 'lxml', 'BeautifulSoup',
=======
        'Django', 'BeautifulSoup',
>>>>>>> 4beb7233
    ],
    classifiers = [
        'Development Status :: 4 - Beta',
        'Framework :: Django',
        'Intended Audience :: Developers',
        'License :: OSI Approved :: BSD License',
        'Operating System :: OS Independent',
        'Programming Language :: Python',
        'Topic :: Internet :: WWW/HTTP',
    ],
    test_suite='compressor.tests.runtests.runtests',
    zip_safe = False,
)<|MERGE_RESOLUTION|>--- conflicted
+++ resolved
@@ -110,20 +110,12 @@
     author = 'Jannis Leidel',
     author_email = 'jannis@leidel.info',
     packages = find_packages(),
-<<<<<<< HEAD
-    package_data = find_package_data('compressor'),
-=======
     package_data = find_package_data('compressor',only_in_packages=False),
->>>>>>> 4beb7233
     install_requires = [
         'BeautifulSoup',
     ],
     tests_require = [
-<<<<<<< HEAD
-        'Django', 'lxml', 'BeautifulSoup',
-=======
         'Django', 'BeautifulSoup',
->>>>>>> 4beb7233
     ],
     classifiers = [
         'Development Status :: 4 - Beta',
